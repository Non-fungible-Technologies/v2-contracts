{
    "name": "arcade-contracts",
    "description": "Smart contracts for Arcade.xyz",
    "version": "1.0.0",
    "devDependencies": {
        "@aave/protocol-v2": "^1.0.1",
        "@commitlint/cli": "^9.1.2",
        "@commitlint/config-conventional": "^9.1.2",
        "@ethersproject/abstract-signer": "^5.0.6",
        "@ethersproject/bignumber": "^5.0.8",
        "@nomiclabs/hardhat-ethers": "^2.0.6",
        "@nomiclabs/hardhat-etherscan": "^3.0.4",
        "@nomiclabs/hardhat-waffle": "^2.0.1",
        "@openzeppelin/contracts": "4.3.2",
        "@typechain/ethers-v5": "^5.0.0",
        "@typechain/hardhat": "^1.0.1",
        "@types/chai": "^4.2.13",
        "@types/fs-extra": "^9.0.1",
        "@types/mocha": "^7.0.2",
        "@types/node": "^18.0.0",
        "@typescript-eslint/eslint-plugin": "^3.10.1",
        "@typescript-eslint/parser": "^3.10.1",
        "chai": "^4.2.0",
        "commitizen": "^4.2.1",
        "cz-conventional-changelog": "^3.3.0",
        "dotenv": "^8.2.0",
        "eslint": "^7.11.0",
        "eslint-config-prettier": "^6.12.0",
        "ethereum-waffle": "^3.4.4",
        "ethereumjs-util": "^7.0.10",
        "ethers": "^5.0.0",
        "fs-extra": "^9.0.1",
        "hardhat": "^2.0.10",
        "hardhat-contract-sizer": "^2.5.1",
        "hardhat-dependency-compiler": "^1.1.3",
        "hardhat-gas-reporter": "^1.0.4",
        "husky": "^4.3.0",
        "mocha": "^8.1.3",
        "node-fetch": "2",
        "prettier": "^2.1.2",
        "prettier-plugin-solidity": "^1.0.0-beta.1",
        "shelljs": "^0.8.4",
        "solc-0.8": "npm:solc@^0.8.5",
        "solhint": "^3.2.1",
        "solhint-plugin-prettier": "^0.0.5",
        "solidity-coverage": "^0.7.12",
        "solidity-docgen": "^0.5.13",
        "solidity-stringutils": "Arachnid/solidity-stringutils",
        "ts-generator": "^0.1.1",
        "ts-node": "^8.10.2",
        "typechain": "^4.0.1",
        "typescript": "<4.1.0"
    },
    "resolutions": {
        "dot-prop": ">4.2.1",
        "elliptic": ">=6.5.4",
        "lodash": ">=4.17.21",
        "set-value": ">4.0.1",
        "underscore": ">=1.12.1",
        "yargs-parser": ">=5.0.1"
    },
    "files": [
        "/contracts"
    ],
    "keywords": [
        "blockchain",
        "ethereum",
        "hardhat",
        "smart-contracts",
        "solidity"
    ],
    "license": "WTFPL",
    "publishConfig": {
        "access": "public"
    },
    "scripts": {
        "clean": "hardhat clean",
        "commit": "git-cz",
        "compile": "hardhat compile",
        "coverage": "hardhat coverage --solcoverjs ./.solcover.js --temp artifacts --testfiles \"./test/**/*.ts\"",
        "gendocs": "solidity-docgen -i ./contracts --solc-module solc-0.8",
        "generate": "hardhat generate",
        "lint": "yarn run lint:sol && yarn run lint:ts && yarn run prettier:list-different",
        "lint:fix": "yarn run prettier && yarn run lint:sol:fix && yarn run lint:ts:fix",
        "lint:sol": "solhint --config ./.solhint.json --max-warnings 0 \"contracts/**/*.sol\"",
        "lint:sol:fix": "solhint --config ./.solhint.json --fix --max-warnings 0 \"contracts/**/*.sol\"",
        "lint:ts": "eslint --config ./.eslintrc.yaml --ignore-path ./.eslintignore --ext .js,.ts .",
        "lint:ts:fix": "eslint --config ./.eslintrc.yaml --fix --ignore-path ./.eslintignore --ext .js,.ts .",
        "prettier": "prettier --config .prettierrc --write \"**/*.{js,json,md,sol,ts}\"",
        "prettier:list-different": "prettier --config .prettierrc --list-different \"**/*.{js,json,md,sol,ts}\"",
        "solc-0.8": "npm:solc@^0.8.0",
        "solidity-docgen": "^0.5.13",
        "test": "hardhat test",
        "test-deploy": "hardhat test test/deploy/e2e.ts",
        "typechain": "hardhat typechain",
<<<<<<< HEAD
        "bootstrap-with-loans": "npx hardhat --network localhost run scripts/bootstrap-state-with-loans.ts",
        "bootstrap-no-loans": "npx hardhat --network localhost run scripts/bootstrap-state-no-loans.ts",
        "verify-contracts": "ts-node scripts/verify-contracts.ts",
        "setup-roles": "ts-node scripts/utils/setup-roles.ts",
        "bootstrap-state-with-loans": "ts-node scripts/bootstrap-state-with-loans.ts"
    },
    "dependencies": {
        "@openzeppelin/contracts-upgradeable": "4.5.2",
<<<<<<< HEAD
        "@openzeppelin/hardhat-upgrades": "^1.17.0"
=======
        "@openzeppelin/hardhat-upgrades": "^1.17.0",
        "bip39": "^3.0.4",
        "path": "^0.12.7"
>>>>>>> 7053144 (feat(generate.ts) now using path package.)
=======
        "bootstrap-with-loans": "ts-node scripts/bootstrap-state-with-loans.ts",
        "bootstrap-no-loans": "ts-node scripts/bootstrap-state-no-loans.ts",
        "verify-contracts": "ts-node scripts/verify-contracts.ts",
        "setup-roles": "ts-node scripts/utils/setup-roles.ts"
    },
    "dependencies": {
        "@openzeppelin/contracts-upgradeable": "4.5.2",
        "@openzeppelin/hardhat-upgrades": "^1.17.0",
        "bip39": "^3.0.4",
        "path": "^0.12.7"
>>>>>>> 70531448
    }
}<|MERGE_RESOLUTION|>--- conflicted
+++ resolved
@@ -93,7 +93,6 @@
         "test": "hardhat test",
         "test-deploy": "hardhat test test/deploy/e2e.ts",
         "typechain": "hardhat typechain",
-<<<<<<< HEAD
         "bootstrap-with-loans": "npx hardhat --network localhost run scripts/bootstrap-state-with-loans.ts",
         "bootstrap-no-loans": "npx hardhat --network localhost run scripts/bootstrap-state-no-loans.ts",
         "verify-contracts": "ts-node scripts/verify-contracts.ts",
@@ -102,24 +101,8 @@
     },
     "dependencies": {
         "@openzeppelin/contracts-upgradeable": "4.5.2",
-<<<<<<< HEAD
-        "@openzeppelin/hardhat-upgrades": "^1.17.0"
-=======
         "@openzeppelin/hardhat-upgrades": "^1.17.0",
         "bip39": "^3.0.4",
         "path": "^0.12.7"
->>>>>>> 7053144 (feat(generate.ts) now using path package.)
-=======
-        "bootstrap-with-loans": "ts-node scripts/bootstrap-state-with-loans.ts",
-        "bootstrap-no-loans": "ts-node scripts/bootstrap-state-no-loans.ts",
-        "verify-contracts": "ts-node scripts/verify-contracts.ts",
-        "setup-roles": "ts-node scripts/utils/setup-roles.ts"
-    },
-    "dependencies": {
-        "@openzeppelin/contracts-upgradeable": "4.5.2",
-        "@openzeppelin/hardhat-upgrades": "^1.17.0",
-        "bip39": "^3.0.4",
-        "path": "^0.12.7"
->>>>>>> 70531448
     }
 }