// SPDX-License-Identifier: MIT

pragma solidity ^0.8.11;

<<<<<<< HEAD

import "./FullInterestAmountCalc.sol";

=======
>>>>>>> 600c1e6c
import "@openzeppelin/contracts-upgradeable/proxy/utils/Initializable.sol";
import "@openzeppelin/contracts-upgradeable/proxy/utils/UUPSUpgradeable.sol";
import "@openzeppelin/contracts-upgradeable/security/PausableUpgradeable.sol";
import "@openzeppelin/contracts-upgradeable/access/AccessControlUpgradeable.sol";
import "@openzeppelin/contracts-upgradeable/token/ERC721/IERC721Upgradeable.sol";
import "@openzeppelin/contracts-upgradeable/token/ERC20/IERC20Upgradeable.sol";
import "@openzeppelin/contracts-upgradeable/token/ERC20/utils/SafeERC20Upgradeable.sol";
import "@openzeppelin/contracts-upgradeable/utils/math/SafeMathUpgradeable.sol";
import "@openzeppelin/contracts-upgradeable/utils/CountersUpgradeable.sol";

<<<<<<< HEAD

=======
>>>>>>> 600c1e6c
import "./interfaces/ICallDelegator.sol";
import "./interfaces/IPromissoryNote.sol";
import "./interfaces/IAssetVault.sol";
import "./interfaces/IFeeController.sol";
import "./interfaces/ILoanCore.sol";
import "./PromissoryNote.sol";
import "./vault/OwnableERC721.sol";

// TODO: Better natspec
// TODO: Custom errors

/**
 * @dev LoanCore contract - core contract for creating, repaying, and claiming collateral for PawnFi loans

 */
<<<<<<< HEAD

contract LoanCore is ILoanCore, Initializable, FullInterestAmountCalc,  AccessControlUpgradeable, PausableUpgradeable, ICallDelegator, UUPSUpgradeable {

=======
contract LoanCore is ILoanCore, Initializable, AccessControlUpgradeable, PausableUpgradeable, ICallDelegator, UUPSUpgradeable {
>>>>>>> 600c1e6c
    using CountersUpgradeable for CountersUpgradeable.Counter;
    using SafeERC20Upgradeable for IERC20Upgradeable;
    using SafeMathUpgradeable for uint256;

    bytes32 public constant ORIGINATOR_ROLE = keccak256("ORIGINATOR_ROLE");
    bytes32 public constant REPAYER_ROLE = keccak256("REPAYER_ROLE");
    bytes32 public constant FEE_CLAIMER_ROLE = keccak256("FEE_CLAIMER_ROLE");

    CountersUpgradeable.Counter private loanIdTracker;
    mapping(uint256 => LoanLibrary.LoanData) private loans;
    mapping(address => mapping(uint256 => bool)) private collateralInUse;
<<<<<<< HEAD
    mapping(address => mapping(uint160 => bool)) public usedNonces;
=======
>>>>>>> 600c1e6c
    IPromissoryNote public override borrowerNote;
    IPromissoryNote public override lenderNote;
    IFeeController public override feeController;

    // 10k bps per wholes
    uint256 private constant BPS_DENOMINATOR = 10_000;

    // ========================================== CONSTRUCTOR ===========================================

    /**
     * @notice Runs the initializer function in an upgradeable contract.
     *
     *  @dev Add Unsafe-allow comment to notify upgrades plugin to accept the constructor.
     */
    /// @custom:oz-upgrades-unsafe-allow constructor
    constructor() initializer {}

    // ========================================== INITIALIZER ===========================================

    /**
     * @notice Creates a new origination controller contract, also initializing
     * the parent signature verifier.
     *
     * @dev For this controller to work, it needs to be granted the ORIGINATOR_ROLE
     *      in loan core after deployment.
     *
     * @param _feeController      The address of the origination fee contract of the protocol.
     */

    function initialize(IFeeController _feeController) initializer public {
    _setupRole(DEFAULT_ADMIN_ROLE, _msgSender());
    _setupRole(FEE_CLAIMER_ROLE, _msgSender());
    // only those with FEE_CLAIMER_ROLE can update or grant FEE_CLAIMER_ROLE
    __AccessControl_init();
    __UUPSUpgradeable_init_unchained();
    _setRoleAdmin(FEE_CLAIMER_ROLE, FEE_CLAIMER_ROLE);

    feeController = _feeController;

    // TODO: Why are these deployed? Can these be provided beforehand?
    //       Even updatable with note addresses going in LoanData?
    borrowerNote = new PromissoryNote("PawnFi Borrower Note", "pBN");
    lenderNote = new PromissoryNote("PawnFi Lender Note", "pLN");

    // Avoid having loanId = 0
    loanIdTracker.increment();
    }

<<<<<<< HEAD

=======
>>>>>>> 600c1e6c
    // ======================================= UPGRADE AUTHORIZATION ========================================

    /**
     * @notice Authorization function to define who should be allowed to upgrade the contract
     *
     * @param newImplementation           The address of the upgraded verion of this contract
     */

    function _authorizeUpgrade(address newImplementation) internal override onlyRole(DEFAULT_ADMIN_ROLE) {}



    // ==================================== LOANCORE OPERATIONS ======================================

    /**
     * @inheritdoc ILoanCore
     */
    function getLoan(uint256 loanId) external view override returns (LoanLibrary.LoanData memory loanData) {
        return loans[loanId];
    }

    /**
     * @inheritdoc ILoanCore
     */
    function createLoan(LoanLibrary.LoanTerms calldata terms)
        external
        override
        whenNotPaused
        onlyRole(ORIGINATOR_ROLE)
        returns (uint256 loanId)
    {
        // loan duration must be greater than 1 hr and less than 3 years
        require(
            terms.durationSecs > 3600 && terms.durationSecs < 94608000,
            "LoanCore::create: duration greater than 1hr and less than 3yrs"
        );
        require(
            !collateralInUse[terms.collateralAddress][terms.collateralId],
            "LoanCore::create: Collateral token already in use"
        );

        // Interest rate must be greater than or equal to 0.01%
        require(
            terms.interestRate / INTEREST_RATE_DENOMINATOR >= 1,
            "LoanCore::create: Interest must be greater than 0.01%"
        );

        // Number of installments must be an even number.
        require(
            terms.numInstallments % 2 == 0 && terms.numInstallments < 1000000,
            "LoanCore::create: Even num of installments and must be < 1000000"
        );

        // get current loanId and increment for next function call
        loanId = loanIdTracker.current();
        loanIdTracker.increment();
        // Using loanId, set inital LoanData state
        loans[loanId] = LoanLibrary.LoanData({
            borrowerNoteId: 0,
            lenderNoteId: 0,
            terms: terms,
            state: LoanLibrary.LoanState.Created,
            dueDate: block.timestamp + terms.durationSecs,
            startDate: block.timestamp,
            balance: terms.principal,
            balancePaid: 0,
            lateFeesAccrued: 0,
            numInstallmentsPaid: 0
        });
        // set collateral to in use.
        collateralInUse[terms.collateralAddress][terms.collateralId] = true;

        emit LoanCreated(terms, loanId);
    }

    /**
     * @inheritdoc ILoanCore
     */
    function startLoan(
        address lender,
        address borrower,
        uint256 loanId
    ) external override whenNotPaused onlyRole(ORIGINATOR_ROLE) {
        LoanLibrary.LoanData memory data = loans[loanId];

        // Ensure valid initial loan state
        require(data.state == LoanLibrary.LoanState.Created, "LoanCore::start: Invalid loan state");

        // Pull collateral token and principal
        IERC721(data.terms.collateralAddress).transferFrom(_msgSender(), address(this), data.terms.collateralId);
        IERC20Upgradeable(data.terms.payableCurrency).safeTransferFrom(_msgSender(), address(this), data.terms.principal);

        // Distribute notes and principal
        loans[loanId].state = LoanLibrary.LoanState.Active;
        uint256 borrowerNoteId = borrowerNote.mint(borrower, loanId);
        uint256 lenderNoteId = lenderNote.mint(lender, loanId);

        loans[loanId] = LoanLibrary.LoanData(
            borrowerNoteId,
            lenderNoteId,
            data.terms,
            LoanLibrary.LoanState.Active,
            data.dueDate,
            data.startDate,
            data.balance,
            data.balancePaid,
            data.lateFeesAccrued,
            data.numInstallmentsPaid
        );

        IERC20Upgradeable(data.terms.payableCurrency).safeTransfer(borrower, getPrincipalLessFees(data.terms.principal));

        emit LoanStarted(loanId, lender, borrower);
    }

    /**
     * @inheritdoc ILoanCore
     */
    function repay(uint256 loanId) external override onlyRole(REPAYER_ROLE) {
        LoanLibrary.LoanData memory data = loans[loanId];
        // Ensure valid initial loan state
        require(data.state == LoanLibrary.LoanState.Active, "LoanCore::repay: Invalid loan state");

        // ensure repayment was valid
<<<<<<< HEAD
        uint256 returnAmount = getFullInterestAmount(data.terms.principal, data.terms.interestRate);
        require(returnAmount > 0, "No payment due.");
=======
        uint256 returnAmount = data.terms.principal.add(data.terms.interest);
>>>>>>> 600c1e6c
        IERC20Upgradeable(data.terms.payableCurrency).safeTransferFrom(_msgSender(), address(this), returnAmount);

        address lender = lenderNote.ownerOf(data.lenderNoteId);
        address borrower = borrowerNote.ownerOf(data.borrowerNoteId);

        // state changes and cleanup
        // NOTE: these must be performed before assets are released to prevent reentrance
        loans[loanId].state = LoanLibrary.LoanState.Repaid;
        collateralInUse[data.terms.collateralAddress][data.terms.collateralId] = false;

        lenderNote.burn(data.lenderNoteId);
        borrowerNote.burn(data.borrowerNoteId);

        // asset and collateral redistribution
        IERC20Upgradeable(data.terms.payableCurrency).safeTransfer(lender, returnAmount);
        IERC721(data.terms.collateralAddress).transferFrom(address(this), borrower, data.terms.collateralId);

        emit LoanRepaid(loanId);
    }

    /**
     * @inheritdoc ILoanCore
     */
    function claim(uint256 loanId) external override whenNotPaused onlyRole(REPAYER_ROLE) {
        LoanLibrary.LoanData memory data = loans[loanId];

        // Ensure valid initial loan state
        require(data.state == LoanLibrary.LoanState.Active, "LoanCore::claim: Invalid loan state");
        require(data.dueDate < block.timestamp, "LoanCore::claim: Loan not expired");

        address lender = lenderNote.ownerOf(data.lenderNoteId);

        // NOTE: these must be performed before assets are released to prevent reentrance
        loans[loanId].state = LoanLibrary.LoanState.Defaulted;
        collateralInUse[data.terms.collateralAddress][data.terms.collateralId] = false;

        lenderNote.burn(data.lenderNoteId);
        borrowerNote.burn(data.borrowerNoteId);

        // collateral redistribution
        IERC721(data.terms.collateralAddress).transferFrom(address(this), lender, data.terms.collateralId);

        emit LoanClaimed(loanId);
    }

    /**

     * Take a principal value and return the amount less protocol fees
     */
    function getPrincipalLessFees(uint256 principal) internal view returns (uint256) {
        return principal.sub(principal.mul(feeController.getOriginationFee()).div(BPS_DENOMINATOR));
    }

    // ======================== INSTALLMENT SPECIFIC OPERATIONS =============================

    /**
     * @dev Called from RepaymentController when paying back an installment loan.
     * New loan state parameters are calculated in the Repayment Controller.
     * Based on if the _paymentToPrincipal is greater than the current balance
     * the loan state is updated. (0 = minimum payment sent, > 0 pay down principal)
     * The paymentTotal (_paymentToPrincipal + _paymentToLateFees) is always transferred to the lender.
     *
     * @param _loanId                       Used to get LoanData
     * @param _paymentToPrincipal           Amount sent in addition to minimum amount due, used to pay down principal
     * @param _currentMissedPayments        Number of payments missed since the last isntallment payment
     * @param _paymentToLateFees            Amount due in only late fees.
     */
    function repayPart(
        uint256 _loanId,
        uint256 _currentMissedPayments,
        uint256 _paymentToPrincipal,
        uint256 _paymentToInterest,
        uint256 _paymentToLateFees
    ) external override onlyRole(REPAYER_ROLE) {
        LoanLibrary.LoanData storage data = loans[_loanId];
        // ensure valid initial loan state
        require(data.state == LoanLibrary.LoanState.Active, "LoanCore::repay: Invalid loan state");
        // calculate total sent by borrower and transferFrom repayment controller to this address
        uint256 paymentTotal = _paymentToPrincipal + _paymentToLateFees + _paymentToInterest;
        IERC20Upgradeable(data.terms.payableCurrency).safeTransferFrom(_msgSender(), address(this), paymentTotal);
        // get the lender and borrower
        address lender = lenderNote.ownerOf(data.lenderNoteId);
        address borrower = borrowerNote.ownerOf(data.borrowerNoteId);
        // update common state
        data.lateFeesAccrued = data.lateFeesAccrued + _paymentToLateFees;
        data.numInstallmentsPaid = data.numInstallmentsPaid + _currentMissedPayments + 1;

        // * If payment sent is exact or extra than remaining principal
        if (_paymentToPrincipal > data.balance || _paymentToPrincipal == data.balance) {
            // set the loan state to repaid
            data.state = LoanLibrary.LoanState.Repaid;
            collateralInUse[data.terms.collateralAddress][data.terms.collateralId] = false;

            // state changes and cleanup
            lenderNote.burn(data.lenderNoteId);
            borrowerNote.burn(data.borrowerNoteId);

            // return the difference to borrower
            if (_paymentToPrincipal > data.balance) {
                uint256 diffAmount = _paymentToPrincipal - data.balance;
                // update balance state balancePaid is the current principal
                data.balance = 0;
                data.balancePaid += paymentTotal - diffAmount;
                // update paymentTotal since extra amount sent
                IERC20Upgradeable(data.terms.payableCurrency).safeTransfer(borrower, diffAmount);
                // Loan is fully repaid, redistribute asset and collateral.
                IERC20Upgradeable(data.terms.payableCurrency).safeTransfer(lender, paymentTotal - diffAmount);
                IERC721(data.terms.collateralAddress).transferFrom(address(this), borrower, data.terms.collateralId);
            }
            // exact amount sent, no difference calculation necessary
            else {
                // update balance
                data.balance = 0;
                data.balancePaid += paymentTotal;
                // Loan is fully repaid, redistribute asset and collateral.
                IERC20Upgradeable(data.terms.payableCurrency).safeTransfer(lender, paymentTotal);
                IERC721(data.terms.collateralAddress).transferFrom(address(this), borrower, data.terms.collateralId);
            }

            emit LoanRepaid(_loanId);
        }
        // * Else, (mid loan payment)
        else {
            // update balance state
            data.balance -= _paymentToPrincipal;
            data.balancePaid += paymentTotal;

            // Loan partial payment, redistribute asset to lender.
            IERC20Upgradeable(data.terms.payableCurrency).safeTransfer(lender, paymentTotal);

            // minimum repayment events will emit 0 and unchanged principal
            emit InstallmentPaymentReceived(_loanId, _paymentToPrincipal, data.balance);
        }
    }

    // ============================= ADMIN FUNCTIONS ==================================

    /**
     * @dev Set the fee controller to a new value
     *
     * Requirements:
     *
     * - Must be called by the owner of this contract
     */
    function setFeeController(IFeeController _newController) external onlyRole(FEE_CLAIMER_ROLE) {
        feeController = _newController;
    }

    /**
     * @dev Claim the protocol fees for the given token
     *
     * @param token - The address of the ERC20 token to claim fees for
     *
     * Requirements:
     *
     * - Must be called by the owner of this contract
     */
    function claimFees(IERC20Upgradeable token) external onlyRole(FEE_CLAIMER_ROLE) {
        // any token balances remaining on this contract are fees owned by the protocol
        uint256 amount = token.balanceOf(address(this));
        token.safeTransfer(_msgSender(), amount);
        emit FeesClaimed(address(token), _msgSender(), amount);
    }

    /**
     * @dev Triggers stopped state.
     *
     * Requirements:
     *
     * - The contract must not be paused.
     */
    function pause() external onlyRole(DEFAULT_ADMIN_ROLE) {
        _pause();
    }

    /**
     * @dev Returns to normal state.
     *
     * Requirements:
     *
     * - The contract must be paused.
     */
    function unpause() external onlyRole(DEFAULT_ADMIN_ROLE) {
        _unpause();
    }

    /**
     * @inheritdoc ICallDelegator
     */
    function canCallOn(address caller, address vault) external view override returns (bool) {
        // if the collateral is not currently being used in a loan, disallow
        if (!collateralInUse[OwnableERC721(vault).ownershipToken()][uint256(uint160(vault))]) {
            return false;
        }

        for (uint256 i = 0; i < borrowerNote.balanceOf(caller); i++) {
            uint256 borrowerNoteId = borrowerNote.tokenOfOwnerByIndex(caller, i);
            uint256 loanId = borrowerNote.loanIdByNoteId(borrowerNoteId);
            // if the borrower is currently borrowing against this vault,
            // return true
            if (loans[loanId].terms.collateralId == uint256(uint160(vault))) {
                return true;
            }
        }
        return false;
    }

    function consumeNonce(address user, uint160 nonce) external override whenNotPaused onlyRole(ORIGINATOR_ROLE) {
        _useNonce(user, nonce);
    }

    function cancelNonce(uint160 nonce) external override {
        address user = _msgSender();
        _useNonce(user, nonce);
    }

    function _useNonce(address user, uint160 nonce) internal {
        require(!usedNonces[user][nonce], "Nonce used");
        usedNonces[user][nonce] = true;

        emit NonceUsed(user, nonce);
    }
}<|MERGE_RESOLUTION|>--- conflicted
+++ resolved
@@ -2,12 +2,9 @@
 
 pragma solidity ^0.8.11;
 
-<<<<<<< HEAD
 
 import "./FullInterestAmountCalc.sol";
 
-=======
->>>>>>> 600c1e6c
 import "@openzeppelin/contracts-upgradeable/proxy/utils/Initializable.sol";
 import "@openzeppelin/contracts-upgradeable/proxy/utils/UUPSUpgradeable.sol";
 import "@openzeppelin/contracts-upgradeable/security/PausableUpgradeable.sol";
@@ -18,10 +15,6 @@
 import "@openzeppelin/contracts-upgradeable/utils/math/SafeMathUpgradeable.sol";
 import "@openzeppelin/contracts-upgradeable/utils/CountersUpgradeable.sol";
 
-<<<<<<< HEAD
-
-=======
->>>>>>> 600c1e6c
 import "./interfaces/ICallDelegator.sol";
 import "./interfaces/IPromissoryNote.sol";
 import "./interfaces/IAssetVault.sol";
@@ -37,13 +30,9 @@
  * @dev LoanCore contract - core contract for creating, repaying, and claiming collateral for PawnFi loans
 
  */
-<<<<<<< HEAD
 
 contract LoanCore is ILoanCore, Initializable, FullInterestAmountCalc,  AccessControlUpgradeable, PausableUpgradeable, ICallDelegator, UUPSUpgradeable {
 
-=======
-contract LoanCore is ILoanCore, Initializable, AccessControlUpgradeable, PausableUpgradeable, ICallDelegator, UUPSUpgradeable {
->>>>>>> 600c1e6c
     using CountersUpgradeable for CountersUpgradeable.Counter;
     using SafeERC20Upgradeable for IERC20Upgradeable;
     using SafeMathUpgradeable for uint256;
@@ -55,10 +44,7 @@
     CountersUpgradeable.Counter private loanIdTracker;
     mapping(uint256 => LoanLibrary.LoanData) private loans;
     mapping(address => mapping(uint256 => bool)) private collateralInUse;
-<<<<<<< HEAD
     mapping(address => mapping(uint160 => bool)) public usedNonces;
-=======
->>>>>>> 600c1e6c
     IPromissoryNote public override borrowerNote;
     IPromissoryNote public override lenderNote;
     IFeeController public override feeController;
@@ -107,10 +93,6 @@
     loanIdTracker.increment();
     }
 
-<<<<<<< HEAD
-
-=======
->>>>>>> 600c1e6c
     // ======================================= UPGRADE AUTHORIZATION ========================================
 
     /**
@@ -235,12 +217,9 @@
         require(data.state == LoanLibrary.LoanState.Active, "LoanCore::repay: Invalid loan state");
 
         // ensure repayment was valid
-<<<<<<< HEAD
         uint256 returnAmount = getFullInterestAmount(data.terms.principal, data.terms.interestRate);
         require(returnAmount > 0, "No payment due.");
-=======
-        uint256 returnAmount = data.terms.principal.add(data.terms.interest);
->>>>>>> 600c1e6c
+
         IERC20Upgradeable(data.terms.payableCurrency).safeTransferFrom(_msgSender(), address(this), returnAmount);
 
         address lender = lenderNote.ownerOf(data.lenderNoteId);
